#!/bin/bash
set -euo pipefail
trap 'echo "Error at line ${LINENO}" >&2' ERR

# Helper logging function
log() {
    echo "[$(date +"%Y-%m-%d %H:%M:%S")] $*"
}

# Function to apply kernel configurations from a file
apply_kernel_configs() {
    local config_file=$1
    log "Applying configurations from $config_file..."
    while IFS= read -r line; do
        # Skip comments and empty lines
        if [[ "$line" =~ ^# ]] || [ -z "$line" ]; then
            continue
        fi
        # Extract config name and value
        config=$(echo "$line" | cut -d= -f1)
        value=$(echo "$line" | cut -d= -f2)
        case "$value" in
            "y")
                scripts/config --file .config --enable "$config"
                ;;
            "m")
                scripts/config --file .config --module "$config"
                ;;
            "n")
                scripts/config --file .config --disable "$config"
                ;;
            *)
                if [[ "$value" =~ ^[0-9]+$ ]]; then
                    # Handle numeric values
                    scripts/config --file .config --set-val "$config" "$value"
                elif [[ "$value" =~ ^\".*\"$ ]]; then
                    # Handle string values (remove quotes)
                    val="${value:1:-1}"
                    scripts/config --file .config --set-str "$config" "$val"
                else
                    log "Warning: Unknown value '$value' for $config in $config_file"
                fi
                ;;
        esac
    done < "$config_file"
}

# Create output directory for artifacts
# Use an absolute path for the out directory
OUT_DIR="/build/out/kernel_artifacts"
mkdir -p "$OUT_DIR"

# 1. Clone the upstream kernel source if not already present
if [ ! -d "linux" ]; then
    log "Cloning upstream kernel source from torvalds/linux.git..."
    attempt=0
    max_attempts=3
    until [ $attempt -ge $max_attempts ]; do
        if git clone git://git.kernel.org/pub/scm/linux/kernel/git/torvalds/linux.git; then
            break
        else
            attempt=$((attempt+1))
            log "git clone attempt $attempt failed. Retrying in 5 seconds..."
            sleep 5
        fi
    done
    if [ $attempt -eq $max_attempts ]; then
        log "Error: Failed to clone kernel source after $max_attempts attempts."
        exit 1
    fi
fi

cd linux

# Add the stable kernel remote if not already present
log "Adding stable kernel remote..."
git remote add stable git://git.kernel.org/pub/scm/linux/kernel/git/stable/linux-stable.git || true

# Fetch all tags from both remotes
log "Fetching all git tags from origin remote..."
attempt=0
max_attempts=3
until [ $attempt -ge $max_attempts ]; do
    if git fetch --tags origin; then
        break
    else
        attempt=$((attempt+1))
        log "git fetch origin attempt $attempt failed. Retrying in 5 seconds..."
        sleep 5
    fi
done
if [ $attempt -eq $max_attempts ]; then
    log "Error: Failed to fetch tags from origin after $max_attempts attempts."
    exit 1
fi

log "Fetching all git tags from stable remote..."
attempt=0
max_attempts=3
until [ $attempt -ge $max_attempts ]; do
    if git fetch --tags stable; then
        break
    else
        attempt=$((attempt+1))
        log "git fetch stable attempt $attempt failed. Retrying in 5 seconds..."
        sleep 5
    fi
done
if [ $attempt -eq $max_attempts ]; then
    log "Error: Failed to fetch tags from stable after $max_attempts attempts."
    exit 1
fi

# Get the latest stable version from kernel.org
log "Fetching latest stable kernel version from kernel.org..."
attempt=0
max_attempts=3
until [ $attempt -ge $max_attempts ]; do
    LATEST_STABLE=$(curl -s https://www.kernel.org/finger_banner | grep "latest stable version" | awk '{print $NF}')
    if [ -n "$LATEST_STABLE" ]; then
        break
    else
        attempt=$((attempt+1))
        log "curl attempt $attempt failed. Retrying in 5 seconds..."
        sleep 5
    fi
done
if [ $attempt -eq $max_attempts ]; then
    log "Error: Failed to fetch kernel version after $max_attempts attempts."
    exit 1
fi

# Check out the corresponding tag (e.g., v6.13.4)
log "Checking out kernel tag v${LATEST_STABLE}..."
git checkout "v${LATEST_STABLE}" || {
    log "Error: Failed to check out tag v${LATEST_STABLE}. It may not exist or tags are outdated."
    exit 1
}

cd ..

# 2. Fetch a valid Fedora Rawhide kernel configuration
if [ ! -d "fedora_kernel" ]; then
    log "Fedora kernel repository not found. Cloning with fedpkg..."
    attempt=0
    max_attempts=3
    until [ $attempt -ge $max_attempts ]; do
        if fedpkg clone -a kernel fedora_kernel; then
            break
        else
            attempt=$((attempt+1))
            log "fedpkg clone attempt $attempt failed. Retrying in 5 seconds..."
            sleep 5
        fi
    done
    if [ $attempt -eq $max_attempts ]; then
        log "Error: fedpkg clone failed after $max_attempts attempts."
        exit 1
    fi
else
    log "Fedora kernel repository already exists. Updating..."
    cd fedora_kernel
    git checkout rawhide
    attempt=0
    max_attempts=3
    until [ $attempt -ge $max_attempts ]; do
        if git pull; then
            break
        else
            attempt=$((attempt+1))
            log "git pull attempt $attempt failed. Retrying in 5 seconds..."
            sleep 5
        fi
    done
    if [ $attempt -eq $max_attempts ]; then
        log "Error: Failed to pull updates for fedora_kernel after $max_attempts attempts."
        exit 1
    fi
    # Optional: create a unique branch with a timestamp
    # timestamp=$(date +"%Y%m%d-%H%M%S")
    # git checkout -b rawhide-$timestamp
    cd ..
fi

# Copy the generated configuration for x86_64 from fedora_kernel into the Linux source
if [ ! -f "linux/.config" ]; then
    log "Generating Fedora Rawhide configuration..."
    cd fedora_kernel
    if [ ! -f ./generate_all_configs.sh ]; then
        log "Error: generate_all_configs.sh not found in fedora_kernel directory. Please verify the repository structure."
        exit 1
    fi
    # Ensure the script is executable
    if [ ! -x ./generate_all_configs.sh ]; then
        log "generate_all_configs.sh is not executable. Attempting to set execute permission..."
        chmod +x ./generate_all_configs.sh || { log "Failed to set execute permission on generate_all_configs.sh"; exit 1; }
    fi

    # Run the configuration generator
    # If it fails, log a warning but do not exit immediately
    if ! ./generate_all_configs.sh; then
        log "Warning: generate_all_configs.sh exited with a non-zero status. Checking for generated configuration..."
    fi
    
    # Verify that the expected configuration file exists
    if [ ! -f kernel-x86_64-fedora.config ]; then
        log "Error: Configuration file kernel-x86_64-fedora.config was not generated. Exiting."
        exit 1
    fi

    # Adjust the file name if necessary; here we assume kernel-x86_64.config is produced
    cp kernel-x86_64-fedora.config ../linux/.config
    cd ..
fi

cd linux

# Fetch all tags to ensure we have the latest
log "Fetching all git tags from origin..."
attempt=0
max_attempts=3
until [ $attempt -ge $max_attempts ]; do
    if git fetch --tags; then
        break
    else
        attempt=$((attempt+1))
        log "git fetch attempt $attempt failed. Retrying in 5 seconds..."
        sleep 5
    fi
done
if [ $attempt -eq $max_attempts ]; then
    log "Error: Failed to fetch tags after $max_attempts attempts."
    exit 1
fi

# 3. Update configuration
log "Updating kernel configuration with 'make olddefconfig'..."
make olddefconfig

# Determine the full kernel version
log "Determining full kernel version..."
FULL_KVER=$(make kernelrelease)
log "Full kernel version: $FULL_KVER"

# Check for test configurations and apply them
if [ -f /build_input/test_config.txt ]; then
    if grep -q '^syzkaller\b' /build_input/test_config.txt; then
        if [ -f /build_input/kernel_syskaller.config ]; then
            apply_kernel_configs /build_input/kernel_syskaller.config
        else
            log "Error: /build_input/kernel_syskaller.config not found"
            exit 1
        fi
    elif grep -q '^syzgen_config_raw\b' /build_input/test_config.txt; then
        if [ -f /build_input/kernel_syzgen_raw.config ]; then
            apply_kernel_configs /build_input/kernel_syzgen_raw.config
        else
<<<<<<< HEAD
	    log "Error: /build_input/kernel_syzgen_raw.config not found"
=======
           log "Error: /build_input/kernel_syzgen_raw.config not found"
>>>>>>> 47dca9ca
            exit 1
        fi
    elif grep -q '^syzgen_config_fuzz\b' /build_input/test_config.txt; then
        if [ -f /build_input/kernel_syzgen_fuzz.config ]; then
            apply_kernel_configs /build_input/kernel_syzgen_fuzz.config
        else
<<<<<<< HEAD
	    log "Error: /build_input/kernel_syzgen_fuzz.config not found"
=======
           log "Error: /build_input/kernel_syzgen_fuzz.config not found"
>>>>>>> 47dca9ca
            exit 1
        fi
    fi
else
    log "Warning: /build_input/test_config.txt not found"
fi

# Embed the config in the kernel image
scripts/config --file .config --enable CONFIG_IKCONFIG
# Make the config available as /proc/config.gz
scripts/config --file .config --enable CONFIG_IKCONFIG_PROC

# Update configuration again
log "Updating kernel configuration with 'make olddefconfig'..."
make olddefconfig

# # 4. Build the kernel image and modules with ccache
# log "Building kernel bzImage..."
# make CC="ccache gcc" -j"$(nproc)" bzImage
# 
# log "Building kernel modules..."
# make CC="ccache gcc" -j"$(nproc)" modules
# 
# # 5. Copy artifacts
# OUT_DIR="/build/out/kernel_artifacts/v${FULL_KVER}"
# mkdir -p "$OUT_DIR"
# log "Copying kernel image (bzImage) to ${OUT_DIR}/vmlinuz-${FULL_KVER}..."
# cp arch/x86/boot/bzImage "$OUT_DIR/vmlinuz-${FULL_KVER}"
# cp .config "$OUT_DIR/config-${FULL_KVER}"
# 
# # Install modules
# log "Installing kernel modules into ${OUT_DIR}..."
# make modules_install INSTALL_MOD_PATH="$OUT_DIR"

# Build kernel-devel RPM using the kernel's built-in packaging
log "Building kernel-devel RPM..."
cd ..
make -C linux -j"$(nproc)" binrpm-pkg
cd linux
# Find and copy the resulting RPMs to the artifact output directory
OUT_DIR="/build/out/kernel_artifacts/v${FULL_KVER}"
RPM_DIR="rpmbuild/RPMS/x86_64"
if [ -d "$RPM_DIR" ]; then
    log "Copying kernel RPMs to $OUT_DIR..."
    cp $RPM_DIR/kernel-*.rpm "$OUT_DIR/" || log "No kernel RPMs found in $RPM_DIR"
else
    log "RPM directory $RPM_DIR not found; skipping RPM copy."
fi

# Commenting below headers installation process. It is not
# standard and breaks things like below compilation test:
# # Test header usability
# log "Testing kernel header usability..."
# cat > /tmp/test.c <<EOF
# #include <linux/kernel.h>
# #include <linux/module.h>
# int main() { return 0; }
# EOF
# 
# if ! gcc -I"/usr/src/kernels/$KVER/include" -c /tmp/test.c -o /tmp/test.o 2>/dev/null; then
#     log "Failed to compile test program with kernel headers"
#     exit 1
# fi
# Observed this error:
#  In file included from /usr/src/kernels/6.14.4/include/linux/array_size.h:5,
#                  from /usr/src/kernels/6.14.4/include/linux/kernel.h:16,
#                  from /tmp/test.c:1:
# /usr/src/kernels/6.14.4/include/linux/compiler.h:344:10: fatal error: asm/rwonce.h: No such file or directory
#   344 | #include <asm/rwonce.h>
#       |          ^~~~~~~~~~~~~~
# compilation terminated.
# 
# Findings in VM:
# [user@fedora-vm ~]$ find /usr/src/kernels/6.14.4/ -name "rwonce.h"
# /usr/src/kernels/6.14.4/arch/x86/include/generated/asm/rwonce.h
# /usr/src/kernels/6.14.4/include/asm-generic/rwonce.h
# The header was expected to be available as a symlink, but due to the 
# below process, it wasn't.

<<<<<<< HEAD
# Install modules
log "Installing kernel modules into ${OUT_DIR}..."
make modules_install INSTALL_MOD_PATH="$OUT_DIR"
make headers_install INSTALL_HDR_PATH="$OUT_DIR"
=======
# # Install kernel headers (userspace)
# log "Installing kernel headers to $OUT_DIR..."
# make headers_install INSTALL_HDR_PATH="$OUT_DIR/usr"
# 
# # Copy additional kernel headers for module building
# log "Copying additional kernel headers for module building..."
# mkdir -p "$OUT_DIR/usr/src/linux-headers-$FULL_KVER"
# cp -a include "$OUT_DIR/usr/src/linux-headers-$FULL_KVER"
# mkdir -p "$OUT_DIR/usr/src/linux-headers-$FULL_KVER/arch/x86"
# cp -a arch/x86/include "$OUT_DIR/usr/src/linux-headers-$FULL_KVER/arch/x86"
# cp -a scripts "$OUT_DIR/usr/src/linux-headers-$FULL_KVER"
# cp .config "$OUT_DIR/usr/src/linux-headers-$FULL_KVER"
# if [ -f Module.symvers ]; then
#   cp Module.symvers "$OUT_DIR/usr/src/linux-headers-$FULL_KVER"
# fi
# find . -name "Makefile*" -o -name "Kconfig*" | cpio -pd "$OUT_DIR/usr/src/linux-headers-$FULL_KVER"
>>>>>>> 47dca9ca

log "Kernel build complete. Artifacts are available in ${OUT_DIR}."
#tail -f /dev/null<|MERGE_RESOLUTION|>--- conflicted
+++ resolved
@@ -255,22 +255,14 @@
         if [ -f /build_input/kernel_syzgen_raw.config ]; then
             apply_kernel_configs /build_input/kernel_syzgen_raw.config
         else
-<<<<<<< HEAD
-	    log "Error: /build_input/kernel_syzgen_raw.config not found"
-=======
            log "Error: /build_input/kernel_syzgen_raw.config not found"
->>>>>>> 47dca9ca
             exit 1
         fi
     elif grep -q '^syzgen_config_fuzz\b' /build_input/test_config.txt; then
         if [ -f /build_input/kernel_syzgen_fuzz.config ]; then
             apply_kernel_configs /build_input/kernel_syzgen_fuzz.config
         else
-<<<<<<< HEAD
-	    log "Error: /build_input/kernel_syzgen_fuzz.config not found"
-=======
            log "Error: /build_input/kernel_syzgen_fuzz.config not found"
->>>>>>> 47dca9ca
             exit 1
         fi
     fi
@@ -320,59 +312,5 @@
     log "RPM directory $RPM_DIR not found; skipping RPM copy."
 fi
 
-# Commenting below headers installation process. It is not
-# standard and breaks things like below compilation test:
-# # Test header usability
-# log "Testing kernel header usability..."
-# cat > /tmp/test.c <<EOF
-# #include <linux/kernel.h>
-# #include <linux/module.h>
-# int main() { return 0; }
-# EOF
-# 
-# if ! gcc -I"/usr/src/kernels/$KVER/include" -c /tmp/test.c -o /tmp/test.o 2>/dev/null; then
-#     log "Failed to compile test program with kernel headers"
-#     exit 1
-# fi
-# Observed this error:
-#  In file included from /usr/src/kernels/6.14.4/include/linux/array_size.h:5,
-#                  from /usr/src/kernels/6.14.4/include/linux/kernel.h:16,
-#                  from /tmp/test.c:1:
-# /usr/src/kernels/6.14.4/include/linux/compiler.h:344:10: fatal error: asm/rwonce.h: No such file or directory
-#   344 | #include <asm/rwonce.h>
-#       |          ^~~~~~~~~~~~~~
-# compilation terminated.
-# 
-# Findings in VM:
-# [user@fedora-vm ~]$ find /usr/src/kernels/6.14.4/ -name "rwonce.h"
-# /usr/src/kernels/6.14.4/arch/x86/include/generated/asm/rwonce.h
-# /usr/src/kernels/6.14.4/include/asm-generic/rwonce.h
-# The header was expected to be available as a symlink, but due to the 
-# below process, it wasn't.
-
-<<<<<<< HEAD
-# Install modules
-log "Installing kernel modules into ${OUT_DIR}..."
-make modules_install INSTALL_MOD_PATH="$OUT_DIR"
-make headers_install INSTALL_HDR_PATH="$OUT_DIR"
-=======
-# # Install kernel headers (userspace)
-# log "Installing kernel headers to $OUT_DIR..."
-# make headers_install INSTALL_HDR_PATH="$OUT_DIR/usr"
-# 
-# # Copy additional kernel headers for module building
-# log "Copying additional kernel headers for module building..."
-# mkdir -p "$OUT_DIR/usr/src/linux-headers-$FULL_KVER"
-# cp -a include "$OUT_DIR/usr/src/linux-headers-$FULL_KVER"
-# mkdir -p "$OUT_DIR/usr/src/linux-headers-$FULL_KVER/arch/x86"
-# cp -a arch/x86/include "$OUT_DIR/usr/src/linux-headers-$FULL_KVER/arch/x86"
-# cp -a scripts "$OUT_DIR/usr/src/linux-headers-$FULL_KVER"
-# cp .config "$OUT_DIR/usr/src/linux-headers-$FULL_KVER"
-# if [ -f Module.symvers ]; then
-#   cp Module.symvers "$OUT_DIR/usr/src/linux-headers-$FULL_KVER"
-# fi
-# find . -name "Makefile*" -o -name "Kconfig*" | cpio -pd "$OUT_DIR/usr/src/linux-headers-$FULL_KVER"
->>>>>>> 47dca9ca
-
 log "Kernel build complete. Artifacts are available in ${OUT_DIR}."
 #tail -f /dev/null